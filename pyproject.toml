--- conflicted
+++ resolved
@@ -6,17 +6,10 @@
 requires-python = "~=3.12.0"
 
 dependencies = [
-<<<<<<< HEAD
-  "ops[tracing]>=2.17,<3.0.0",
-  "pyyaml", # required by config manager
-  "urllib3", # required by snap charmlib
-  "cosl", # we use jujutopology and reconciler
-=======
   "ops[tracing]",
   "pyyaml",   # required by config manager
   "urllib3",  # required by snap charmlib
-  "cosl",     # we use jujutopology
->>>>>>> abb2e14f
+  "cosl",     # we use jujutopology and reconciler
   "pydantic", # we use it in our charm libs
 ]
 
