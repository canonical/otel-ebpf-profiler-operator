--- conflicted
+++ resolved
@@ -28,10 +28,6 @@
         """
         self._insecure_skip_verify = insecure_skip_verify
         self._config = ConfigBuilder(
-<<<<<<< HEAD
-            receiver_tls=receiver_tls,
-=======
->>>>>>> 3b29c0fb
             exporter_skip_verify=insecure_skip_verify,
         )
 
@@ -40,17 +36,12 @@
         cfg = self._config.build()
         return Config(cfg, self._config.hash(cfg))
 
-<<<<<<< HEAD
     def add_topology_labels(self, topology_labels: Dict[str,str]):
         """Inject juju topology labels on the profile pipeline."""
         self._config.inject_topology_labels(topology_labels)
 
-    def add_profile_forwarding(self, endpoints: List[str], tls:bool=False):
-        """Configure forwarding profiles to a profiling backend (Pyroscope)."""
-=======
     def add_profile_forwarding(self, endpoints: List[str], tls: bool = False):
         """Configure forwarding profiles to a profiling backend (Pyroscope, Otelcol)."""
->>>>>>> 3b29c0fb
         for idx, endpoint in enumerate(endpoints):
             self._config.add_component(
                 Component.exporter,
